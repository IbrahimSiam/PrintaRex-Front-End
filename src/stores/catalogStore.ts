import { create } from 'zustand';
import { persist } from 'zustand/middleware';

export type ProductCategory = 'mens' | 'womens' | 'kids';
export type ProductSize = 'XS' | 'S' | 'M' | 'L' | 'XL' | '2XL' | '3XL';
export type ProductColor = 'White' | 'Black' | 'Green' | 'Red' | 'Blue' | 'Yellow';

export interface Product {
  id: number;
  name: string;
  category: ProductCategory;
  subcategory: string;
  gender: 'men' | 'women' | 'unisex';
  image: string;
  priceUSD: number;
  description: string;
  technology: string[];
  brand: string;
  colors: ProductColor[];
  sizes: ProductSize[];
  inStock: boolean;
  tags: string[];
}

export interface CatalogFilters {
  searchQuery: string;
  selectedSizes: ProductSize[];
  selectedColors: ProductColor[];
  priceRange: [number, number];
  selectedGender: string;
  selectedTechnology: string[];
}

export interface CatalogState {
  // UI State
  selectedTab: ProductCategory;
  filtersPanelOpen: boolean;
  isLoading: boolean;
  
  // Filters
  filters: CatalogFilters;
  
  // Data
  products: Product[];
  filteredProducts: Product[];
}

export interface CatalogActions {
  // Tab Management
  setSelectedTab: (tab: ProductCategory) => void;
  
  // Filter Panel
  toggleFiltersPanel: () => void;
  setFiltersPanelOpen: (open: boolean) => void;
  
  // Filters
  updateSearchQuery: (query: string) => void;
  toggleSize: (size: ProductSize) => void;
  toggleColor: (color: ProductColor) => void;
  updatePriceRange: (range: [number, number]) => void;
  setGender: (gender: string) => void;
  toggleTechnology: (tech: string) => void;
  resetFilters: () => void;
  
  // Data
  setProducts: (products: Product[]) => void;
  setLoading: (loading: boolean) => void;
  
  // Computed
  getProductsByCategory: (category: ProductCategory) => Product[];
  getFilteredProducts: () => Product[];
}

export type CatalogStore = CatalogState & CatalogActions;

// Sample product data
const sampleProducts: Product[] = [
  // Men's Clothing
  {
    id: 1,
    name: 'Classic Men\'s T-Shirt',
    category: 'mens',
    subcategory: 'T-Shirts',
    gender: 'men',
    image: '/assets/img/tee.jpg',
    priceUSD: 54.25,
    description: 'Premium cotton T-shirt with custom design options',
    technology: ['DTG', 'DTF'],
    brand: 'PrintaRex',
    colors: ['White', 'Black', 'Green'],
    sizes: ['S', 'M', 'L', 'XL'],
    inStock: true,
    tags: ['classic', 'cotton', 'customizable'],
  },
  {
    id: 2,
    name: 'Men\'s Sport T-Shirt',
    category: 'mens',
    subcategory: 'T-Shirts',
    gender: 'men',
    image: '/assets/img/tee.jpg',
    priceUSD: 67.85,
    description: 'Athletic T-shirt perfect for custom sports designs',
    technology: ['DTG', 'DTF'],
    brand: 'PrintaRex',
    colors: ['White', 'Black', 'Blue'],
    sizes: ['S', 'M', 'L', 'XL', '2XL'],
    inStock: true,
    tags: ['sport', 'athletic', 'performance'],
  },
  {
    id: 3,
    name: 'Classic Men\'s Hoodie',
    category: 'mens',
    subcategory: 'Hoodies',
    gender: 'men',
    image: '/assets/img/hoodie.jpg',
    priceUSD: 89.99,
    description: 'Premium cotton hoodie with custom design options',
    technology: ['DTG', 'DTF', 'Embroidery'],
    brand: 'PrintaRex',
    colors: ['White', 'Black', 'Green'],
    sizes: ['S', 'M', 'L', 'XL', '2XL'],
    inStock: true,
    tags: ['classic', 'cotton', 'warm'],
  },
<<<<<<< HEAD
=======
  },
>>>>>>> 80e0c5ae
  
  // Women's Clothing
  {
    id: 4,
    name: 'Premium Women\'s T-Shirt',
    category: 'womens',
    subcategory: 'T-Shirts',
    gender: 'women',
    image: '/assets/img/tee.jpg',
    priceUSD: 54.25,
    description: 'Comfortable women\'s T-shirt for custom designs',
    technology: ['DTG', 'Embroidery'],
    brand: 'PrintaRex',
    colors: ['White', 'Black', 'Red'],
    sizes: ['XS', 'S', 'M', 'L'],
    inStock: true,
    tags: ['premium', 'comfortable', 'fashion'],
  },
  {
    id: 5,
    name: 'Women\'s Fashion T-Shirt',
    category: 'womens',
    subcategory: 'T-Shirts',
    gender: 'women',
    image: '/assets/img/tee.jpg',
    priceUSD: 67.85,
    description: 'Stylish women\'s T-shirt with modern fit',
    technology: ['DTG', 'Embroidery'],
    brand: 'PrintaRex',
    colors: ['White', 'Black', 'Yellow'],
    sizes: ['XS', 'S', 'M', 'L'],
    inStock: true,
    tags: ['fashion', 'stylish', 'modern'],
  },
  {
    id: 6,
    name: 'Premium Women\'s Hoodie',
    category: 'womens',
    subcategory: 'Hoodies',
    gender: 'women',
    image: '/assets/img/hoodie.jpg',
    priceUSD: 89.99,
    description: 'Comfortable women\'s hoodie for custom designs',
    technology: ['DTG', 'Embroidery'],
    brand: 'PrintaRex',
    colors: ['White', 'Black', 'Red'],
    sizes: ['XS', 'S', 'M', 'L'],
    inStock: true,
    tags: ['premium', 'comfortable', 'fashion'],
  },
  
  // Kids' Clothing
  {
    id: 7,
    name: 'Kids\' Basic T-Shirt',
    category: 'kids',
    subcategory: 'T-Shirts',
    gender: 'unisex',
    image: '/assets/img/tee.jpg',
    priceUSD: 39.99,
    description: 'Comfortable kids\' T-shirt for custom designs',
    technology: ['DTG', 'DTF'],
    brand: 'PrintaRex',
    colors: ['White', 'Black', 'Blue', 'Red'],
    sizes: ['XS', 'S', 'M', 'L'],
    inStock: true,
    tags: ['kids', 'comfortable', 'fun'],
  },
  {
    id: 8,
    name: 'Kids\' Hoodie',
    category: 'kids',
    subcategory: 'Hoodies',
    gender: 'unisex',
    image: '/assets/img/hoodie.jpg',
    priceUSD: 69.99,
    description: 'Warm and cozy kids\' hoodie for custom designs',
    technology: ['DTG', 'DTF'],
    brand: 'PrintaRex',
    colors: ['White', 'Black', 'Green', 'Pink'],
    sizes: ['XS', 'S', 'M', 'L'],
    inStock: true,
    tags: ['kids', 'warm', 'cozy'],
<<<<<<< HEAD
  },
  {
    id: 9,
    name: 'Kids\' Sport T-Shirt',
    category: 'kids',
    subcategory: 'T-Shirts',
    gender: 'unisex',
    image: '/assets/img/tee.jpg',
    priceUSD: 44.99,
    description: 'Active kids\' T-shirt perfect for sports designs',
    technology: ['DTG', 'DTF'],
    brand: 'PrintaRex',
    colors: ['White', 'Black', 'Blue', 'Yellow'],
    sizes: ['XS', 'S', 'M', 'L'],
    inStock: true,
    tags: ['kids', 'sport', 'active'],
=======
>>>>>>> 80e0c5ae
  },
  {
    id: 9,
    name: 'Kids\' Sport T-Shirt',
    category: 'kids',
    subcategory: 'T-Shirts',
    gender: 'unisex',
    image: '/assets/img/tee.jpg',
    priceUSD: 44.99,
    description: 'Active kids\' T-shirt perfect for sports designs',
    technology: ['DTG', 'DTF'],
    brand: 'PrintaRex',
    colors: ['White', 'Black', 'Blue', 'Yellow'],
    sizes: ['XS', 'S', 'M', 'L'],
    inStock: true,
    tags: ['kids', 'sport', 'active'],
];

const initialFilters: CatalogFilters = {
  searchQuery: '',
  selectedSizes: [],
  selectedColors: [],
  priceRange: [0, 200],
  selectedGender: '',
  selectedTechnology: [],
};

export const useCatalogStore = create<CatalogStore>()(
  persist(
    (set, get) => ({
      // Initial state
      selectedTab: 'mens',
      filtersPanelOpen: false,
      isLoading: false,
      filters: initialFilters,
      products: sampleProducts,
      filteredProducts: sampleProducts.filter(p => p.category === 'mens'),

      // Tab Management
      setSelectedTab: (tab: ProductCategory) => {
        set({ selectedTab: tab });
        const filtered = get().getFilteredProducts();
        set({ filteredProducts: filtered });
      },

      // Filter Panel
      toggleFiltersPanel: () => {
        set(state => ({ filtersPanelOpen: !state.filtersPanelOpen }));
      },
      setFiltersPanelOpen: (open: boolean) => {
        set({ filtersPanelOpen: open });
      },

      // Filters
      updateSearchQuery: (query: string) => {
        set(state => ({
          filters: { ...state.filters, searchQuery: query }
        }));
        const filtered = get().getFilteredProducts();
        set({ filteredProducts: filtered });
      },

      toggleSize: (size: ProductSize) => {
        set(state => {
          const selectedSizes = state.filters.selectedSizes.includes(size)
            ? state.filters.selectedSizes.filter(s => s !== size)
            : [...state.filters.selectedSizes, size];
          return {
            filters: { ...state.filters, selectedSizes }
          };
        });
        const filtered = get().getFilteredProducts();
        set({ filteredProducts: filtered });
      },

      toggleColor: (color: ProductColor) => {
        set(state => {
          const selectedColors = state.filters.selectedColors.includes(color)
            ? state.filters.selectedColors.filter(c => c !== color)
            : [...state.filters.selectedColors, color];
          return {
            filters: { ...state.filters, selectedColors }
          };
        });
        const filtered = get().getFilteredProducts();
        set({ filteredProducts: filtered });
      },

      updatePriceRange: (range: [number, number]) => {
        set(state => ({
          filters: { ...state.filters, priceRange: range }
        }));
        const filtered = get().getFilteredProducts();
        set({ filteredProducts: filtered });
      },

      setGender: (gender: string) => {
        set(state => ({
          filters: { ...state.filters, selectedGender: gender }
        }));
        const filtered = get().getFilteredProducts();
        set({ filteredProducts: filtered });
      },

      toggleTechnology: (tech: string) => {
        set(state => {
          const selectedTechnology = state.filters.selectedTechnology.includes(tech)
            ? state.filters.selectedTechnology.filter(t => t !== tech)
            : [...state.filters.selectedTechnology, tech];
          return {
            filters: { ...state.filters, selectedTechnology }
          };
        });
        const filtered = get().getFilteredProducts();
        set({ filteredProducts: filtered });
      },

      resetFilters: () => {
        set({ filters: initialFilters });
        const filtered = get().getFilteredProducts();
        set({ filteredProducts: filtered });
      },

      // Data
      setProducts: (products: Product[]) => {
        set({ products });
        const filtered = get().getFilteredProducts();
        set({ filteredProducts: filtered });
      },

      setLoading: (loading: boolean) => {
        set({ isLoading: loading });
      },

      // Computed
      getProductsByCategory: (category: ProductCategory) => {
        return get().products.filter(p => p.category === category);
      },

      getFilteredProducts: () => {
        const state = get();
        let filtered = state.products.filter(p => p.category === state.selectedTab);

        // Apply search filter
        if (state.filters.searchQuery) {
          const query = state.filters.searchQuery.toLowerCase();
          filtered = filtered.filter(p =>
            p.name.toLowerCase().includes(query) ||
            p.description.toLowerCase().includes(query) ||
            p.tags.some(tag => tag.toLowerCase().includes(query))
          );
        }

        // Apply size filter
        if (state.filters.selectedSizes.length > 0) {
          filtered = filtered.filter(p =>
            p.sizes.some(size => state.filters.selectedSizes.includes(size))
          );
        }

        // Apply color filter
        if (state.filters.selectedColors.length > 0) {
          filtered = filtered.filter(p =>
            p.colors.some(color => state.filters.selectedColors.includes(color))
          );
        }

        // Apply price filter
        filtered = filtered.filter(p => {
          const price = p.priceUSD;
          return price >= state.filters.priceRange[0] && price <= state.filters.priceRange[1];
        });

        // Apply gender filter
        if (state.filters.selectedGender) {
          filtered = filtered.filter(p =>
            p.gender === 'unisex' || p.gender === state.filters.selectedGender
          );
        }

        // Apply technology filter
        if (state.filters.selectedTechnology.length > 0) {
          filtered = filtered.filter(p =>
            p.technology.some(tech => state.filters.selectedTechnology.includes(tech))
          );
        }

        return filtered;
      },
    }),
    {
      name: 'catalog-store',
      partialize: (state) => ({
        selectedTab: state.selectedTab,
        filters: state.filters,
      }),
    }
  )
);<|MERGE_RESOLUTION|>--- conflicted
+++ resolved
@@ -3,7 +3,7 @@
 
 export type ProductCategory = 'mens' | 'womens' | 'kids';
 export type ProductSize = 'XS' | 'S' | 'M' | 'L' | 'XL' | '2XL' | '3XL';
-export type ProductColor = 'White' | 'Black' | 'Green' | 'Red' | 'Blue' | 'Yellow';
+export type ProductColor = 'White' | 'Black' | 'Green' | 'Red' | 'Blue' | 'Yellow' | 'Pink';
 
 export interface Product {
   id: number;
@@ -124,10 +124,6 @@
     inStock: true,
     tags: ['classic', 'cotton', 'warm'],
   },
-<<<<<<< HEAD
-=======
-  },
->>>>>>> 80e0c5ae
   
   // Women's Clothing
   {
@@ -211,7 +207,6 @@
     sizes: ['XS', 'S', 'M', 'L'],
     inStock: true,
     tags: ['kids', 'warm', 'cozy'],
-<<<<<<< HEAD
   },
   {
     id: 9,
@@ -228,24 +223,7 @@
     sizes: ['XS', 'S', 'M', 'L'],
     inStock: true,
     tags: ['kids', 'sport', 'active'],
-=======
->>>>>>> 80e0c5ae
-  },
-  {
-    id: 9,
-    name: 'Kids\' Sport T-Shirt',
-    category: 'kids',
-    subcategory: 'T-Shirts',
-    gender: 'unisex',
-    image: '/assets/img/tee.jpg',
-    priceUSD: 44.99,
-    description: 'Active kids\' T-shirt perfect for sports designs',
-    technology: ['DTG', 'DTF'],
-    brand: 'PrintaRex',
-    colors: ['White', 'Black', 'Blue', 'Yellow'],
-    sizes: ['XS', 'S', 'M', 'L'],
-    inStock: true,
-    tags: ['kids', 'sport', 'active'],
+  },
 ];
 
 const initialFilters: CatalogFilters = {
